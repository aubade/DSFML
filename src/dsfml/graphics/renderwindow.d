--- conflicted
+++ resolved
@@ -74,11 +74,7 @@
 	}
 
 	//in order to envoke this constructor when using string literals, be sure to use the d suffix, i.e. "素晴らしい ！"d
-<<<<<<< HEAD
-	this(T)(VideoMode mode, const(T)[] title, Style style = Style.DefaultStyle, ref const(ContextSettings) settings = ContextSettings.Default)
-=======
 	this(T)(VideoMode mode, immutable(T)[] title, Style style = Style.DefaultStyle, ContextSettings settings = ContextSettings.init)
->>>>>>> 7bcd1246
 		if (is(T == dchar)||is(T == wchar)||is(T == char))
 	{
 
@@ -420,11 +416,7 @@
 	///If the window was already created, it closes it first. If style contains Style::Fullscreen, then mode must be a valid video mode.
 	///
 	///The fourth parameter is an optional structure specifying advanced OpenGL context settings such as antialiasing, depth-buffer bits, etc.
-<<<<<<< HEAD
-	override void create(VideoMode mode, const(char)[] title, Style style = Style.DefaultStyle, ref const(ContextSettings) settings = ContextSettings.Default)
-=======
 	override void create(VideoMode mode, const(char)[] title, Style style = Style.DefaultStyle, ContextSettings settings = ContextSettings.init)
->>>>>>> 7bcd1246
 	{
 		import dsfml.system.string;
 
@@ -445,11 +437,7 @@
 	///If the window was already created, it closes it first. If style contains Style::Fullscreen, then mode must be a valid video mode.
 	///
 	///The fourth parameter is an optional structure specifying advanced OpenGL context settings such as antialiasing, depth-buffer bits, etc.
-<<<<<<< HEAD
-	override void create(VideoMode mode, const(wchar)[] title, Style style = Style.DefaultStyle, ref const(ContextSettings) settings = ContextSettings.Default)
-=======
 	override void create(VideoMode mode, const(wchar)[] title, Style style = Style.DefaultStyle, ContextSettings settings = ContextSettings.init)
->>>>>>> 7bcd1246
 	{
 		import dsfml.system.string;
 		auto convertedTitle = stringConvert!(wchar, dchar)(title);
@@ -469,11 +457,7 @@
 	///If the window was already created, it closes it first. If style contains Style::Fullscreen, then mode must be a valid video mode.
 	///
 	///The fourth parameter is an optional structure specifying advanced OpenGL context settings such as antialiasing, depth-buffer bits, etc.
-<<<<<<< HEAD
-	override void create(VideoMode mode, const(dchar)[] title, Style style = Style.DefaultStyle, ref const(ContextSettings) settings = ContextSettings.Default)
-=======
 	override void create(VideoMode mode, const(dchar)[] title, Style style = Style.DefaultStyle, ContextSettings settings = ContextSettings.init)
->>>>>>> 7bcd1246
 	{
 		import dsfml.system.string;
 		sfRenderWindow_createFromSettings(sfPtr, mode.width, mode.height, mode.bitsPerPixel, title.ptr, title.length, style, settings.depthBits, settings.stencilBits, settings.antialiasingLevel, settings.majorVersion, settings.minorVersion);
