/*
DSFML - The Simple and Fast Multimedia Library for D

Copyright (c) 2013 - 2015 Jeremy DeHaan (dehaan.jeremiah@gmail.com)

This software is provided 'as-is', without any express or implied warranty.
In no event will the authors be held liable for any damages arising from the use of this software.

Permission is granted to anyone to use this software for any purpose, including commercial applications,
and to alter it and redistribute it freely, subject to the following restrictions:

1. The origin of this software must not be misrepresented; you must not claim that you wrote the original software.
If you use this software in a product, an acknowledgment in the product documentation would be appreciated but is not required.

2. Altered source versions must be plainly marked as such, and must not be misrepresented as being the original software.

3. This notice may not be removed or altered from any source distribution
*/

module dsfml.graphics.rendertexture;

import dsfml.graphics.rendertarget;
import dsfml.graphics.view;
import dsfml.graphics.rect;
import dsfml.graphics.drawable;
import dsfml.graphics.texture;
import dsfml.graphics.renderstates;
import dsfml.graphics.vertex;
import dsfml.graphics.primitivetype;

import dsfml.graphics.text;
import dsfml.graphics.shader;

import dsfml.graphics.color;

import dsfml.system.vector2;
import dsfml.system.memory;


import dsfml.system.err;

/++
 + Target for off-screen 2D rendering into a texture.
 +
 + RenderTexture is the little brother of RenderWindow.
 +
 + It implements the same 2D drawing and OpenGL-related functions (see their base class RenderTarget for more details), the difference is that the result is stored in an off-screen texture rather than being show in a window.
 +
 + Rendering to a texture can be useful in a variety of situations:
 + - precomputing a complex static texture (like a level's background from multiple tiles)
 + - applying post-effects to the whole scene with shaders
 + - creating a sprite from a 3D object rendered with OpenGL
 + - etc.
 +
 + Authors: Laurent Gomila, Jeremy DeHaan
 + See_Also: http://www.sfml-dev.org/documentation/2.0/classsf_1_1RenderTexture.php#details
 +/
class RenderTexture : RenderTarget
{
	package sfRenderTexture* sfPtr;
	private StaticObject!Texture m_texture;
	private View m_currentView, m_defaultView;

	this()
	{
		sfPtr = sfRenderTexture_construct();
<<<<<<< HEAD
		m_texture = new Texture(sfRenderTexture_getTexture(sfPtr));
=======
		m_texture.emplace(sfRenderTexture_getTexture(sfPtr));
		m_currentView = new View();
		m_defaultView = new View();
>>>>>>> feb70679
	}

	~this()
	{
		import dsfml.system.config;
		mixin(destructorOutput);
		sfRenderTexture_destroy(sfPtr);
		destroy(m_texture);
	}

	/**
	 * Create the render-texture.
	 *
	 * Before calling this function, the render-texture is in an invalid state, thus it is mandatory to call it before doing anything with the render-texture.
	 *
	 * The last parameter, depthBuffer, is useful if you want to use the render-texture for 3D OpenGL rendering that requires a depth-buffer. Otherwise it is unnecessary, and you should leave this parameter to false (which is its default value).
	 *
	 * Params:
	 * 		width		= Width of the render-texture
	 * 		height		= Height of the render-texture
	 * 		depthBuffer	= Do you want this render-texture to have a depth buffer?
	 *
	 */
	void create(uint width, uint height, bool depthBuffer = false)
	{
		import dsfml.system.string;

		sfRenderTexture_create(sfPtr, width, height, depthBuffer);
		err.write(dsfml.system.string.toString(sfErr_getOutput()));
	}

	/**
	 * Enable or disable texture smoothing.
	 */
	@property
	{
		bool smooth(bool newSmooth)
		{
			sfRenderTexture_setSmooth(sfPtr, newSmooth);
			return newSmooth;
		}
		bool smooth()
		{
			return (sfRenderTexture_isSmooth(sfPtr));//== sfTrue)? true:false;
		}
	}

	/**
	 * Change the current active view.
	 *
	 * The view is like a 2D camera, it controls which part of the 2D scene is visible, and how it is viewed in the render-target. The new view will affect everything that is drawn, until another view is set.
	 *
	 * The render target keeps its own copy of the view object, so it is not necessary to keep the original one alive after calling this function. To restore the original view of the target, you can pass the result of getDefaultView() to this function.
	 */
	@property
	{
		override View view(View newView)
		{
			sfRenderTexture_setView(sfPtr, newView.center.x, newView.center.y, newView.size.x, newView.size.y, newView.rotation,
									newView.viewport.left, newView.viewport.top, newView.viewport.width, newView.viewport.height);
			return newView;
		}
		override View view() const
		{
			View currentView;

			Vector2f currentCenter, currentSize;
			float currentRotation;
			FloatRect currentViewport;

			sfRenderTexture_getView(sfPtr, &currentCenter.x, &currentCenter.y, &currentSize.x, &currentSize.y, &currentRotation,
									&currentViewport.left, &currentViewport.top, &currentViewport.width, &currentViewport.height);

			currentView.center = currentCenter;
			currentView.size = currentSize;
			currentView.rotation = currentRotation;
			currentView.viewport = currentViewport;

			return currentView;
		}
	}

	/**
	 * Get the default view of the render target.
	 *
	 * The default view has the initial size of the render target, and never changes after the target has been created.
	 *
	 * Returns: The default view of the render target.
	 */
	View getDefaultView() const // note: if refactored, change documentation of view property above
	{
		View currentView;

		Vector2f currentCenter, currentSize;
		float currentRotation;
		FloatRect currentViewport;

		sfRenderTexture_getDefaultView(sfPtr, &currentCenter.x, &currentCenter.y, &currentSize.x, &currentSize.y, &currentRotation,
								&currentViewport.left, &currentViewport.top, &currentViewport.width, &currentViewport.height);

		currentView.center = currentCenter;
		currentView.size = currentSize;
		currentView.rotation = currentRotation;
		currentView.viewport = currentViewport;

		return currentView;
	}

	/**
	 * Return the size of the rendering region of the target.
	 *
	 * Returns: Size in pixels
	 */
	Vector2u getSize() const
	{
		Vector2u temp;
		sfRenderTexture_getSize(sfPtr, &temp.x, &temp.y);
		return temp;
	}

	/**
	 * Get a read-only reference to the target texture.
	 *
	 * After drawing to the render-texture and calling Display, you can retrieve the updated texture using this function, and draw it using a sprite (for example).
	 *
	 * The internal Texture of a render-texture is always the same instance, so that it is possible to call this function once and keep a reference to the texture even after it is modified.
	 *
	 * Returns: Const reference to the texture.
	 */
	const(Texture) getTexture()
	{
		return m_texture;
	}

	/**
	 * Activate or deactivate the render-texture for rendering.
	 *
	 * This function makes the render-texture's context current for future OpenGL rendering operations (so you shouldn't care about it if you're not doing direct OpenGL stuff).
	 *
	 * Only one context can be current in a thread, so if you want to draw OpenGL geometry to another render target (like a RenderWindow) don't forget to activate it again.
	 *
	 * Params:
	 * 		active	= True to activate, false to deactivate
	 */
	void setActive(bool active = true)
	{
		sfRenderTexture_setActive(sfPtr, active);
	}

	/**
	 * Clear the entire target with a single color.
	 *
	 * This function is usually called once every frame, to clear the previous contents of the target.
	 *
	 * Params:
	 * 		color	= Fill color to use to clear the render target
	 */
	void clear(Color color = Color.Black)
	{
		sfRenderTexture_clear(sfPtr, color.r,color.g, color.b, color.a);
	}

	/**
	 * Update the contents of the target texture.
	 *
	 * This function updates the target texture with what has been drawn so far. Like for windows, calling this function is mandatory at the end of rendering. Not calling it may leave the texture in an undefined state.
	 */
	void display()
	{
		sfRenderTexture_display(sfPtr);
	}

	/**
	 * Draw a drawable object to the render target.
	 *
	 * Params:
	 * 		drawable	= Object to draw
	 * 		states		= Render states to use for drawing
	 */
	override void draw(Drawable drawable, RenderStates states = RenderStates.init)
	{
		drawable.draw(this, states);
	}

	/**
	 * Draw primitives defined by an array of vertices.
	 *
	 * Params:
	 * 		vertices	= Array of vertices to draw
	 * 		type		= Type of primitives to draw
	 * 		states		= Render states to use for drawing
	 */
	override void draw(const(Vertex)[] vertices, PrimitiveType type, RenderStates states = RenderStates.init)
	{
		import std.algorithm;

		sfRenderTexture_drawPrimitives(sfPtr, vertices.ptr, cast(uint)min(uint.max, vertices.length),type,states.blendMode.colorSrcFactor, states.blendMode.alphaDstFactor,
			states.blendMode.colorEquation, states.blendMode.alphaSrcFactor, states.blendMode.alphaDstFactor, states.blendMode.alphaEquation,
			states.transform.m_matrix.ptr, states.texture?states.texture.sfPtr:null, states.shader?states.shader.sfPtr:null);
	}

	/**
	 * Restore the previously saved OpenGL render states and matrices.
	 *
	 * See the description of pushGLStates to get a detailed description of these functions.
	 */
	void popGLStates()
	{
		sfRenderTexture_popGLStates(sfPtr);
	}

	/**
	 * Save the current OpenGL render states and matrices.
	 *
	 * This function can be used when you mix SFML drawing and direct OpenGL rendering. Combined with PopGLStates, it ensures that:
	 * - SFML's internal states are not messed up by your OpenGL code
	 * - your OpenGL states are not modified by a call to an SFML function
	 *
	 * More specifically, it must be used around the code that calls Draw functions.
	 *
	 * Note that this function is quite expensive: it saves all the possible OpenGL states and matrices, even the ones you don't care about. Therefore it should be used wisely. It is provided for convenience, but the best results will be achieved if you handle OpenGL states yourself (because you know which states have really changed, and need to be saved and restored). Take a look at the ResetGLStates function if you do so.
	 */
	void pushGLStates()
	{
		import dsfml.system.string;
		sfRenderTexture_pushGLStates(sfPtr);
		err.write(dsfml.system.string.toString(sfErr_getOutput()));
	}

	/**
	 * Reset the internal OpenGL states so that the target is ready for drawing.
	 *
	 * This function can be used when you mix SFML drawing and direct OpenGL rendering, if you choose not to use pushGLStates/popGLStates. It makes sure that all OpenGL states needed by SFML are set, so that subsequent draw() calls will work as expected.
	 */
	void resetGLStates()
	{
		sfRenderTexture_resetGLStates(sfPtr);
	}
}

unittest
{
	version(DSFML_Unittest_Graphics)
	{
		import std.stdio;
		import dsfml.graphics.sprite;

		writeln("Unit tests for RenderTexture");

		auto renderTexture = new RenderTexture();

		renderTexture.create(100,100);

		Sprite testSprite = new Sprite();//doesn't need a texture for this unit test

		//clear before doing anything
		renderTexture.clear();

		renderTexture.draw(testSprite);

		//prepare the RenderTexture for usage after drawing
		renderTexture.display();

		//grab that texture for usage
		auto texture = renderTexture.getTexture();

		writeln();

	}
}

package extern(C) struct sfRenderTexture;

private extern(C):

//Construct a new render texture
sfRenderTexture* sfRenderTexture_construct();

//Construct a new render texture
void sfRenderTexture_create(sfRenderTexture* renderTexture, uint width, uint height, bool depthBuffer);

//Destroy an existing render texture
void sfRenderTexture_destroy(sfRenderTexture* renderTexture);

//Get the size of the rendering region of a render texture
void sfRenderTexture_getSize(const sfRenderTexture* renderTexture, uint* x, uint* y);

//Activate or deactivate a render texture as the current target for rendering
bool sfRenderTexture_setActive(sfRenderTexture* renderTexture, bool active);

//Update the contents of the target texture
void sfRenderTexture_display(sfRenderTexture* renderTexture);

//Clear the rendertexture with the given color
void sfRenderTexture_clear(sfRenderTexture* renderTexture, ubyte r, ubyte g, ubyte b, ubyte a);

//Change the current active view of a render texture
void sfRenderTexture_setView(sfRenderTexture* renderTexture, float centerX, float centerY, float sizeX,
												float sizeY, float rotation, float viewportLeft, float viewportTop, float viewportWidth,
												float viewportHeight);

//Get the current active view of a render texture
void sfRenderTexture_getView(const sfRenderTexture* renderTexture, float* centerX, float* centerY, float* sizeX,
												float* sizeY, float* rotation, float* viewportLeft, float* viewportTop, float* viewportWidth,
												float* viewportHeight);

//Get the default view of a render texture
void sfRenderTexture_getDefaultView(const sfRenderTexture* renderTexture, float* centerX, float* centerY, float* sizeX,
												float* sizeY, float* rotation, float* viewportLeft, float* viewportTop, float* viewportWidth,
												float* viewportHeight);

//Draw primitives defined by an array of vertices to a render texture
void sfRenderTexture_drawPrimitives(sfRenderTexture* renderTexture,  const void* vertices, uint vertexCount, int type, int colorSrcFactor, int colorDstFactor, int colorEquation,
	int alphaSrcFactor, int alphaDstFactor, int alphaEquation, const float* transform, const sfTexture* texture, const sfShader* shader);

//Save the current OpenGL render states and matrices
void sfRenderTexture_pushGLStates(sfRenderTexture* renderTexture);

//Restore the previously saved OpenGL render states and matrices
void sfRenderTexture_popGLStates(sfRenderTexture* renderTexture);

//Reset the internal OpenGL states so that the target is ready for drawing
void sfRenderTexture_resetGLStates(sfRenderTexture* renderTexture);

//Get the target texture of a render texture
sfTexture* sfRenderTexture_getTexture(const sfRenderTexture* renderTexture);

//Enable or disable the smooth filter on a render texture
void sfRenderTexture_setSmooth(sfRenderTexture* renderTexture, bool smooth);

//Tell whether the smooth filter is enabled or not for a render texture
bool sfRenderTexture_isSmooth(const sfRenderTexture* renderTexture);


const(char)* sfErr_getOutput();<|MERGE_RESOLUTION|>--- conflicted
+++ resolved
@@ -64,13 +64,9 @@
 	this()
 	{
 		sfPtr = sfRenderTexture_construct();
-<<<<<<< HEAD
-		m_texture = new Texture(sfRenderTexture_getTexture(sfPtr));
-=======
 		m_texture.emplace(sfRenderTexture_getTexture(sfPtr));
 		m_currentView = new View();
 		m_defaultView = new View();
->>>>>>> feb70679
 	}
 
 	~this()
